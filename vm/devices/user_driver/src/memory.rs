--- conflicted
+++ resolved
@@ -177,12 +177,6 @@
         self.mem.pfn_bias()
     }
 
-<<<<<<< HEAD
-    /// Returns true if the PFNs are guaranteed to be stable across OpenHCL
-    /// servicing events.
-    pub fn persistent(&self) -> bool {
-        self.persistent
-=======
     /// Returns true if the PFNs are contiguous.
     ///
     /// TODO: Fallback allocations are here for now, but we should eventually
@@ -195,7 +189,12 @@
         }
 
         true
->>>>>>> b422f1e3
+    }
+
+    /// Returns true if the PFNs are guaranteed to be stable across OpenHCL
+    /// servicing events.
+    pub fn persistent(&self) -> bool {
+        self.persistent
     }
 
     /// Gets the buffer as an atomic slice.
