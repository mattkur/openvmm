--- conflicted
+++ resolved
@@ -186,11 +186,8 @@
         interrupt: DeviceInterrupt,
         registers: Arc<DeviceRegisters<impl DeviceBacking>>,
         bounce_buffer: bool,
-<<<<<<< HEAD
         require_persistent_memory: bool,
-=======
         aer_handler: T,
->>>>>>> a508c300
     ) -> anyhow::Result<Self> {
         let total_size = SQ_SIZE
             + CQ_SIZE
